--- conflicted
+++ resolved
@@ -14,10 +14,6 @@
 
 > If there exist multiple options on how to implement the goal to achieve, explain them here
 
-<<<<<<< HEAD
-## Option 1: Do X
-=======
 ## Option 1: Do X
 
-> Explanation
->>>>>>> 222ca4d0
+> Explanation