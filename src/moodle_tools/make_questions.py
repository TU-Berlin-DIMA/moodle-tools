""".. include:: ../../docs/make_questions.md"""

import argparse
import contextlib
import os
import sys
from collections.abc import Iterator
from pathlib import Path
from typing import Any

import yaml
from jinja2 import Environment, PackageLoader, select_autoescape
from loguru import logger

from moodle_tools.eval import eval_context
from moodle_tools.loader import construct_include_context
from moodle_tools.questions.factory import QuestionFactory
from moodle_tools.questions.question import Question
from moodle_tools.utils import ParsingError, update_question_from_template


def load_questions(
    documents: Iterator[dict[str, Any]],
    strict_validation: bool = True,
    parse_markdown: bool = True,
    table_styling: bool = True,
) -> Iterator[Question]:
    """Load questions from a collection of dictionaries.

    Args:
        documents: Collection of dictionaries.
        strict_validation: Validate each question strictly and raise errors for questions that miss
            optional information, such as feedback (default True).
        parse_markdown: Parse question and answer text as Markdown (default True).
        table_styling: Add Bootstrap style classes to table tags (default True).

    Yields:
        Iterator[Question]: The loaded questions.

    Raises:
        ParsingError: If question type or title are not provided.
    """
    for document in documents:
        if "full_template" in document:
            template = document.pop("template")
            document = document["full_template"]
            document["template"] = template

        if "table_styling" not in document:
            document.update({"table_styling": table_styling})
        if "markdown" not in document:
            document.update({"markdown": parse_markdown})
        if "skip_validation" in document:
            strict_validation = not document["skip_validation"]
        if "type" in document:
            question_type = document["type"]
        else:
            raise ParsingError(f"Question type not provided: {document}")
        if "title" not in document:
            raise ParsingError(f"Question title not provided: {document}")
        # TODO: Add further validation for required fields here

<<<<<<< HEAD
        if "template" in document:
            document = update_question_from_template(document, document["template"])

        if "internal_copy" in document and document["internal_copy"]:
=======
        if document.get("internal_copy"):
>>>>>>> 6378386a
            internal_document = document.copy()
            internal_document["title"] += " (intern \U0001f92b)"
            document.pop("internal_copy")
            yield QuestionFactory.create_question(question_type, **internal_document)

        question = QuestionFactory.create_question(question_type, **document)
        logger.debug(f"Parsed `{type(question).__name__}` question.")
        if strict_validation:
            errors = question.validate()
            if errors:
                message = (
                    "The following question did not pass strict validation:\n"
                    f"{yaml.safe_dump(document)}\n" + "\n- ".join(errors)
                )
                logger.error(message)
                continue
        yield question


def generate_moodle_questions(
    *,
    paths: Iterator[Path],
    skip_validation: bool = False,
    parse_markdown: bool = True,
    add_question_index: bool = False,
    question_filter: list[str] | None = None,
    table_styling: bool = True,
    allow_eval: bool = False,
) -> str:
    """Generate Moodle XML from a list of paths to YAML documents.

    Args:
        paths: Input YAML files as paths.
        skip_validation: Skip strict validation (default False).
        parse_markdown: Parse question and answer text as Markdown (default True).
        add_question_index: Extend each question title with an increasing number (default False).
        question_filter: Filter questions to export by name.
        table_styling: Add Bootstrap style classes to table tags (default True).
        allow_eval: Allows to evaluate math expressions (default False).

    Returns:
        str: Moodle XML for all questions in the YAML file.
    """
    yaml.SafeLoader.add_constructor("!eval", eval_context(allow_eval))

    questions: list[Question] = []
    for path in paths:
        yaml.SafeLoader.add_constructor(
            "!include", construct_include_context(path.parent.absolute())
        )
        with path.open("r", encoding="utf-8") as file, contextlib.chdir(path.parent):
            for i, question in enumerate(
                load_questions(
                    yaml.safe_load_all(file),
                    strict_validation=not skip_validation,
                    parse_markdown=parse_markdown,
                    table_styling=table_styling,
                ),
                start=1,
            ):
                if add_question_index:
                    question.title = f"{question.title} ({i})"
                questions.append(question)

    logger.debug(f"Loaded {len(questions)} questions from YAML.")

    if question_filter:
        questions = [question for question in questions if question.title in question_filter]
        logger.debug(f"{len(questions)} questions remained after running filter.")

        if not questions:
            logger.warning("Filter returned 0 questions. Exiting.")
            sys.exit(1)

        if len(questions) < len(question_filter):
            logger.warning("Filter returned fewer questions than expected. Exiting.")
            sys.exit(1)

    env = Environment(
        loader=PackageLoader("moodle_tools.questions"),
        lstrip_blocks=True,
        trim_blocks=True,
        autoescape=select_autoescape(),
    )
    template = env.get_template("quiz.xml.j2")
    xml = template.render(questions=[question.to_xml(env) for question in questions])
    logger.info(f"Generated {len(questions)} Moodle XML questions.")
    return xml


def iterate_inputs(
    files: Iterator[str | os.PathLike[Any]], strict: bool = False
) -> Iterator[Path]:
    """Iterate over a collection of input files or directories.

    Args:
        files: An iterator of file paths or directory paths.
        strict: If True, raise an OSError if a path is neither a file nor a directory.
                If False, ignore such paths.

    Yields:
        Iterator[Path]: A generator that yields Path objects representing input files.
    """
    for file in files:
        path = Path(file)
        # Ignore the extension if the file is explicitly specified on the command line.
        if path.is_file():
            yield path
        elif path.is_dir():
            # TODO: Refactor this to use path.walk() once we drop Python 3.11 support
            for dirpath, _, filenames in os.walk(path):
                for filename in filenames:
                    # Only process YAML files in folders, to exclude resources, like images.
                    if filename.endswith(".yml") or filename.endswith(".yaml"):
                        yield Path(dirpath) / filename
        elif strict:
            raise OSError(f"Not a file or folder: {file}")
        else:
            logger.debug(f"{file} is neither a file nor a folder - ignoring.")


def parse_args() -> argparse.Namespace:
    """Parse command line arguments.

    Returns:
        argparse.Namespace: The parsed arguments.
    """
    parser = argparse.ArgumentParser()
    parser.add_argument(
        "-i",
        "--input",
        action="extend",
        nargs="+",
        type=str,
        required=True,
        help="Input files or folder",
    )
    parser.add_argument(
        "-o",
        "--output",
        default=sys.stdout,
        type=argparse.FileType("w", encoding="utf-8"),
        help="Output file (default: stdout)",
    )
    parser.add_argument(
        "-s",
        "--skip-validation",
        action="store_true",
        help="Skip strict validation (default: %(default)s)",
    )
    parser.add_argument(
        "-q",
        "--add-question-index",
        action="store_true",
        help="Extend each question title with an increasing number (default: %(default)s)",
    )
    parser.add_argument(
        "-f",
        "--filter",
        action="extend",
        nargs="+",
        type=str,
        help="Filter questions to export by name",
    )
    parser.add_argument(
        "--log-level",
        default="INFO",
        type=str,
        choices=["DEBUG", "INFO", "ERROR"],
        help="Set the log level (default: %(default)s)",
    )
    parser.add_argument(
        "--allow-eval",
        action="store_true",
        help="Allows to evaluate math expressions (default: %(default)s)",
    )

    return parser.parse_args()


@logger.catch(reraise=False, onerror=lambda _: sys.exit(1))
def main() -> None:
    """Run the question generator.

    This function serves as the entry point of the CLI.

    Raises:
        SystemExit: If the program is called with invalid arguments.
    """
    args = parse_args()
    logger.remove()
    logger.add(
        sys.stdout,
        format="{time:YYYY-MM-DD HH:mm:ss} | <level>{message}</level>",
        level=args.log_level,
        filter=lambda record: record["level"].no < 40,  # Don't log errors twice
    )
    logger.add(
        sys.stderr,
        format="{time:YYYY-MM-DD HH:mm:ss} | <level>{message}</level>",
        level="ERROR",
    )

    inputs = iterate_inputs(args.input, not args.skip_validation)
    question_xml = generate_moodle_questions(
        paths=inputs,
        skip_validation=args.skip_validation,
        add_question_index=args.add_question_index,
        question_filter=args.filter,
        allow_eval=args.allow_eval,
    )
    print(question_xml, file=args.output)


if __name__ == "__main__":
    main()<|MERGE_RESOLUTION|>--- conflicted
+++ resolved
@@ -60,14 +60,10 @@
             raise ParsingError(f"Question title not provided: {document}")
         # TODO: Add further validation for required fields here
 
-<<<<<<< HEAD
         if "template" in document:
             document = update_question_from_template(document, document["template"])
 
-        if "internal_copy" in document and document["internal_copy"]:
-=======
         if document.get("internal_copy"):
->>>>>>> 6378386a
             internal_document = document.copy()
             internal_document["title"] += " (intern \U0001f92b)"
             document.pop("internal_copy")
